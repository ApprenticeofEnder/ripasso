--- conflicted
+++ resolved
@@ -11,24 +11,21 @@
 
 PRs are very welcome!
 
-<<<<<<< HEAD
-## Quick Start
+## Build instructions
 
 ### Mac OS X
 
-*steps may be incomplete*
-
 ```
 $ brew update
-$ brew install automake cmake qt5
+$ brew install automake cmake qt5 gtk+3
 $ export PATH="/usr/local/opt/qt/bin:$PATH"
 $ git clone https://github.com/cortex/ripasso.git
 $ cd ripasso
 $ cargo run
 ```
-=======
-Build Instructions on ubuntu:
 
-    apt install cargo libgtk-3-dev qtdeclarative5-dev libqt5svg5-dev cmake
-    cargo build
->>>>>>> 84bab478
+### Ubuntu
+```
+$ apt install cargo libgtk-3-dev qtdeclarative5-dev libqt5svg5-dev cmake
+$ cargo build
+```