--- conflicted
+++ resolved
@@ -15,15 +15,8 @@
     along with this program.  If not, see <https://www.gnu.org/licenses/>.
 */
 
-<<<<<<< HEAD
-=======
-extern crate glib;
-extern crate gtk;
-extern crate ripasso;
-
-use crate::gtk::prelude::BuilderExtManual;
-use crate::gtk::prelude::GtkListStoreExtManual;
->>>>>>> 452a25ac
+use gtk::prelude::BuilderExtManual;
+use gtk::prelude::GtkListStoreExtManual;
 use gtk::*;
 
 use glib::StaticType;
